--- conflicted
+++ resolved
@@ -45,23 +45,16 @@
     args = parser.parse_args()
 
     # for DiT the height and width are fixed according to the model
-<<<<<<< HEAD
-    distri_config = DistriConfig(height=1024, width=1024, warmup_steps=2, 
-                                 do_classifier_free_guidance=True, split_batch=False, 
-                                 parallelism=args.parallelism)
-=======
     distri_config = DistriConfig(
         height=1024,
         width=1024,
         warmup_steps=4,
-        do_classifier_free_guidance=False,
+        do_classifier_free_guidance=True,
         split_batch=False,
         parallelism=args.parallelism,
         mode=args.sync_mode,
         use_seq_parallel_attn=args.use_seq_parallel_attn,
     )
-
->>>>>>> 7cfb7fd1
     pipeline = DistriPixArtAlphaPipeline.from_pretrained(
         distri_config=distri_config,
         pretrained_model_name_or_path=args.model_id,
@@ -70,21 +63,6 @@
     )
 
     pipeline.set_progress_bar_config(disable=distri_config.rank != 0)
-<<<<<<< HEAD
-    with torch.profiler.profile(
-        # schedule=torch.profiler.schedule(wait=1, warmup=1, active=3, repeat=2),
-        # on_trace_ready=torch.profiler.tensorboard_trace_handler("log_dir"),
-        record_shapes=True,
-        # with_stack=True,
-        activities=[torch.profiler.ProfilerActivity.CPU, torch.profiler.ProfilerActivity.CUDA],
-    ) as prof: 
-        output = pipeline(
-            prompt="An astronaut riding a green horse",
-            generator=torch.Generator(device="cuda").manual_seed(42),
-        )
-    if distri_config.rank == 0:
-        prof.export_chrome_trace("trace.json")
-=======
     output = pipeline(
         prompt="An astronaut riding a green horse",
         generator=torch.Generator(device="cuda").manual_seed(42),
@@ -102,7 +80,6 @@
     if distri_config.rank == 0:
         elapsed_time = end_time - start_time
         print(f"epoch time: {elapsed_time:.2f}s")
->>>>>>> 7cfb7fd1
         output.images[0].save("astronaut.png")
 
 

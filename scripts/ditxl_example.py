import argparse
import torch

from distrifuser.pipelines.dit import DistriDiTPipeline
from distrifuser.utils import DistriConfig

<<<<<<< HEAD
distri_config = DistriConfig(height=256, width=256, warmup_steps=4, do_classifier_free_guidance=False, split_batch=False)
pipeline = DistriDiTPipeline.from_pretrained(
    distri_config=distri_config,
    pretrained_model_name_or_path="facebook/DiT-XL-2-256",
    # variant="fp16",
    # use_safetensors=True,
)
=======
def main():
    parser = argparse.ArgumentParser()
    parser.add_argument("--model_id", default="facebook/DiT-XL-2-256", type=str, help="Path to the pretrained model.")
    args = parser.parse_args()
>>>>>>> c44ae11e

    distri_config = DistriConfig(height=1024, width=1024, warmup_steps=4)
    pipeline = DistriDiTPipeline.from_pretrained(
        distri_config=distri_config,
        pretrained_model_name_or_path=args.model_id,
        # variant="fp16",
        # use_safetensors=True,
    )

    pipeline.set_progress_bar_config(disable=distri_config.rank != 0)
    output = pipeline(
        # prompt="Emma Stone flying in the sky, cold color palette, muted colors, detailed, 8k",
        words=["panda"],
        generator=torch.Generator(device="cuda").manual_seed(42),
    )
    if distri_config.rank == 0:
        output.images[0].save("panda.png")

if __name__ == "__main__":
    main()<|MERGE_RESOLUTION|>--- conflicted
+++ resolved
@@ -4,22 +4,12 @@
 from distrifuser.pipelines.dit import DistriDiTPipeline
 from distrifuser.utils import DistriConfig
 
-<<<<<<< HEAD
-distri_config = DistriConfig(height=256, width=256, warmup_steps=4, do_classifier_free_guidance=False, split_batch=False)
-pipeline = DistriDiTPipeline.from_pretrained(
-    distri_config=distri_config,
-    pretrained_model_name_or_path="facebook/DiT-XL-2-256",
-    # variant="fp16",
-    # use_safetensors=True,
-)
-=======
 def main():
     parser = argparse.ArgumentParser()
     parser.add_argument("--model_id", default="facebook/DiT-XL-2-256", type=str, help="Path to the pretrained model.")
     args = parser.parse_args()
->>>>>>> c44ae11e
 
-    distri_config = DistriConfig(height=1024, width=1024, warmup_steps=4)
+    distri_config = DistriConfig(height=1024, width=1024, warmup_steps=4, do_classifier_free_guidance=False, split_batch=False)
     pipeline = DistriDiTPipeline.from_pretrained(
         distri_config=distri_config,
         pretrained_model_name_or_path=args.model_id,

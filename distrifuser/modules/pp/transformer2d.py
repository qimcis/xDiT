# Adapted from 
# https://github.com/huggingface/diffusers/blob/3e1097cb63c724f5f063704df5ede8a18f472f29/src/diffusers/models/transformers/transformer_2d.py

from distrifuser.logger import init_logger
logger = init_logger(__name__)
from diffusers import Transformer2DModel
from diffusers.models.transformers.transformer_2d import Transformer2DModelOutput
from typing import Optional, Dict, Any
import torch
import torch.nn.functional as F
from torch import distributed as dist
from distrifuser.modules.base_module import BaseModule 
from distrifuser.utils import DistriConfig

class DistriTransformer2DModel(BaseModule):
    def __init__(self, module: Transformer2DModel, distri_config: DistriConfig):
        super().__init__(module, distri_config)
        self.config = module.config

    def _forward(
        self,
        hidden_states: torch.Tensor,
        attention_mask: Optional[torch.Tensor] = None,
        encoder_hidden_states: Optional[torch.Tensor] = None,
        encoder_attention_mask: Optional[torch.Tensor] = None,
        timestep: Optional[torch.LongTensor] = None,
        class_labels: Optional[torch.LongTensor] = None,
        cross_attention_kwargs: Dict[str, Any] = None,
    ):
<<<<<<< HEAD
        # assert encoder_hidden_states is None
        # assert encoder_attention_mask is None
        # assert attention_mask is None
        # assert cross_attention_kwargs is None
    
        for block in self.transformer_blocks:
=======
        module = self.module

        for block in module.transformer_blocks:
>>>>>>> f5bf28bb
            hidden_states = block(
                hidden_states,
                attention_mask=attention_mask,
                encoder_hidden_states=encoder_hidden_states,
                encoder_attention_mask=encoder_attention_mask,
                timestep=timestep,
                cross_attention_kwargs=cross_attention_kwargs,
                class_labels=class_labels,
            )
        return hidden_states

    def forward(
        self,
        hidden_states: torch.Tensor,
        encoder_hidden_states: Optional[torch.Tensor] = None,
        timestep: Optional[torch.LongTensor] = None,
        added_cond_kwargs: Dict[str, torch.Tensor] = None,
        class_labels: Optional[torch.LongTensor] = None,
        cross_attention_kwargs: Dict[str, Any] = None,
        attention_mask: Optional[torch.Tensor] = None,
        encoder_attention_mask: Optional[torch.Tensor] = None,
        return_dict: bool = True,
    ):
        """
        The [`Transformer2DModel`] forward method.

        Args:
            hidden_states (`torch.LongTensor` of shape `(batch size, num latent pixels)` if discrete, `torch.FloatTensor` of shape `(batch size, channel, height, width)` if continuous):
                Input `hidden_states`.
            encoder_hidden_states ( `torch.FloatTensor` of shape `(batch size, sequence len, embed dims)`, *optional*):
                Conditional embeddings for cross attention layer. If not given, cross-attention defaults to
                self-attention.
            timestep ( `torch.LongTensor`, *optional*):
                Used to indicate denoising step. Optional timestep to be applied as an embedding in `AdaLayerNorm`.
            class_labels ( `torch.LongTensor` of shape `(batch size, num classes)`, *optional*):
                Used to indicate class labels conditioning. Optional class labels to be applied as an embedding in
                `AdaLayerZeroNorm`.
            cross_attention_kwargs ( `Dict[str, Any]`, *optional*):
                A kwargs dictionary that if specified is passed along to the `AttentionProcessor` as defined under
                `self.processor` in
                [diffusers.models.attention_processor](https://github.com/huggingface/diffusers/blob/main/src/diffusers/models/attention_processor.py).
            attention_mask ( `torch.Tensor`, *optional*):
                An attention mask of shape `(batch, key_tokens)` is applied to `encoder_hidden_states`. If `1` the mask
                is kept, otherwise if `0` it is discarded. Mask will be converted into a bias, which adds large
                negative values to the attention scores corresponding to "discard" tokens.
            encoder_attention_mask ( `torch.Tensor`, *optional*):
                Cross-attention mask applied to `encoder_hidden_states`. Two formats supported:

                    * Mask `(batch, sequence_length)` True = keep, False = discard.
                    * Bias `(batch, 1, sequence_length)` 0 = keep, -10000 = discard.

                If `ndim == 2`: will be interpreted as a mask, then converted into a bias consistent with the format
                above. This bias will be added to the cross-attention scores.
            return_dict (`bool`, *optional*, defaults to `True`):
                Whether or not to return a [`~models.unets.unet_2d_condition.UNet2DConditionOutput`] instead of a plain
                tuple.

        Returns:
            If `return_dict` is True, an [`~models.transformer_2d.Transformer2DModelOutput`] is returned, otherwise a
            `tuple` where the first element is the sample tensor.
        """
        module = self.module

        if cross_attention_kwargs is not None:
            if cross_attention_kwargs.get("scale", None) is not None:
                logger.warning("Passing `scale` to `cross_attention_kwargs` is deprecated. `scale` will be ignored.")
        # ensure attention_mask is a bias, and give it a singleton query_tokens dimension.
        #   we may have done this conversion already, e.g. if we came here via UNet2DConditionModel#forward.
        #   we can tell by counting dims; if ndim == 2: it's a mask rather than a bias.
        # expects mask of shape:
        #   [batch, key_tokens]
        # adds singleton query_tokens dimension:
        #   [batch,                    1, key_tokens]
        # this helps to broadcast it as a bias over attention scores, which will be in one of the following shapes:
        #   [batch,  heads, query_tokens, key_tokens] (e.g. torch sdp attn)
        #   [batch * heads, query_tokens, key_tokens] (e.g. xformers or classic attn)
        if attention_mask is not None and attention_mask.ndim == 2:
            # assume that mask is expressed as:
            #   (1 = keep,      0 = discard)
            # convert mask into a bias that can be added to attention scores:
            #       (keep = +0,     discard = -10000.0)
            attention_mask = (1 - attention_mask.to(hidden_states.dtype)) * -10000.0
            attention_mask = attention_mask.unsqueeze(1)

        # convert encoder_attention_mask to a bias the same way we do for attention_mask
        if encoder_attention_mask is not None and encoder_attention_mask.ndim == 2:
            encoder_attention_mask = (1 - encoder_attention_mask.to(hidden_states.dtype)) * -10000.0
            encoder_attention_mask = encoder_attention_mask.unsqueeze(1)

        # 1. Input
        if module.is_input_continuous:
            batch, _, height, width = hidden_states.shape
            residual = hidden_states

            hidden_states = module.norm(hidden_states)
            if not module.use_linear_projection:
                hidden_states = module.proj_in(hidden_states)
                inner_dim = hidden_states.shape[1]
                hidden_states = hidden_states.permute(0, 2, 3, 1).reshape(batch, height * width, inner_dim)
            else:
                inner_dim = hidden_states.shape[1]
                hidden_states = hidden_states.permute(0, 2, 3, 1).reshape(batch, height * width, inner_dim)
                hidden_states = module.proj_in(hidden_states)

        elif module.is_input_vectorized:
            hidden_states = module.latent_image_embedding(hidden_states)
        elif module.is_input_patches:
            height, width = hidden_states.shape[-2] // module.patch_size, hidden_states.shape[-1] // module.patch_size
            hidden_states = module.pos_embed(hidden_states)

            if module.adaln_single is not None:
                if module.use_additional_conditions and added_cond_kwargs is None:
                    raise ValueError(
                        "`added_cond_kwargs` cannot be None when using additional conditions for `adaln_single`."
                    )
                batch_size = hidden_states.shape[0]
                timestep, embedded_timestep = module.adaln_single(
                    timestep, added_cond_kwargs, batch_size=batch_size, hidden_dtype=hidden_states.dtype
                )

        # 2. Blocks
        if module.is_input_patches and module.caption_projection is not None:
            batch_size = hidden_states.shape[0]
            encoder_hidden_states = module.caption_projection(encoder_hidden_states)
            encoder_hidden_states = encoder_hidden_states.view(batch_size, -1, hidden_states.shape[-1])

        distri_config = self.distri_config
        if distri_config.world_size > 1 and distri_config.n_device_per_batch > 1 and distri_config.parallelism == "patch":
            b, c, h = hidden_states.shape
            sliced_hidden_states = hidden_states.view(b, distri_config.n_device_per_batch, -1, h)[
                :, distri_config.split_idx()
            ]
            output = self._forward(
                hidden_states=sliced_hidden_states,
                attention_mask=attention_mask,
                encoder_hidden_states=encoder_hidden_states,
                encoder_attention_mask=encoder_attention_mask,
                timestep=timestep,
                class_labels=class_labels,
                cross_attention_kwargs=cross_attention_kwargs,
            )
            
            if self.buffer_list is None:
                self.buffer_list = [torch.empty_like(output.view(-1)) for _ in range(distri_config.world_size)]
            dist.all_gather(self.buffer_list, output.contiguous().view(-1), async_op=False)
            buffer_list = [buffer.view(output.shape) for buffer in self.buffer_list]
            hidden_states = torch.cat(buffer_list, dim=1)
        else:
            hidden_states = self._forward(
                hidden_states=hidden_states,
                attention_mask=attention_mask,
                encoder_hidden_states=encoder_hidden_states,
                encoder_attention_mask=encoder_attention_mask,
                timestep=timestep,
                class_labels=class_labels,
                cross_attention_kwargs=cross_attention_kwargs,
            )

        # 3. Output
        if module.is_input_continuous:
            if not module.use_linear_projection:
                hidden_states = hidden_states.reshape(batch, height, width, inner_dim).permute(0, 3, 1, 2).contiguous()
                hidden_states = module.proj_out(hidden_states)
            else:
                hidden_states = module.proj_out(hidden_states)
                hidden_states = hidden_states.reshape(batch, height, width, inner_dim).permute(0, 3, 1, 2).contiguous()

            output = hidden_states + residual
        elif module.is_input_vectorized:
            hidden_states = module.norm_out(hidden_states)
            logits = module.out(hidden_states)
            # (batch, module.num_vector_embeds - 1, self.num_latent_pixels)
            logits = logits.permute(0, 2, 1)

            # log(p(x_0))
            output = F.log_softmax(logits.double(), dim=1).float()

        if module.is_input_patches:
            if module.config.norm_type != "ada_norm_single":
                conditioning = module.transformer_blocks[0].norm1.emb(
                    timestep, class_labels, hidden_dtype=hidden_states.dtype
                )
                shift, scale = module.proj_out_1(F.silu(conditioning)).chunk(2, dim=1)
                hidden_states = module.norm_out(hidden_states) * (1 + scale[:, None]) + shift[:, None]
                hidden_states = module.proj_out_2(hidden_states)
            elif module.config.norm_type == "ada_norm_single":
                shift, scale = (module.scale_shift_table[None] + embedded_timestep[:, None]).chunk(2, dim=1)
                hidden_states = module.norm_out(hidden_states)
                # Modulation
                hidden_states = hidden_states * (1 + scale) + shift
                hidden_states = module.proj_out(hidden_states)
                hidden_states = hidden_states.squeeze(1)

            # unpatchify
            if module.adaln_single is None:
                height = width = int(hidden_states.shape[1] ** 0.5)
            hidden_states = hidden_states.reshape(
                shape=(-1, height, width, module.patch_size, module.patch_size, module.out_channels)
            )
            hidden_states = torch.einsum("nhwpqc->nchpwq", hidden_states)
            output = hidden_states.reshape(
                shape=(-1, module.out_channels, height * module.patch_size, width * module.patch_size)
            )

        if not return_dict:
            return (output,)

        return Transformer2DModelOutput(sample=output)<|MERGE_RESOLUTION|>--- conflicted
+++ resolved
@@ -27,18 +27,9 @@
         class_labels: Optional[torch.LongTensor] = None,
         cross_attention_kwargs: Dict[str, Any] = None,
     ):
-<<<<<<< HEAD
-        # assert encoder_hidden_states is None
-        # assert encoder_attention_mask is None
-        # assert attention_mask is None
-        # assert cross_attention_kwargs is None
-    
-        for block in self.transformer_blocks:
-=======
         module = self.module
 
         for block in module.transformer_blocks:
->>>>>>> f5bf28bb
             hidden_states = block(
                 hidden_states,
                 attention_mask=attention_mask,

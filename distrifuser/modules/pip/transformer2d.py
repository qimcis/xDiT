--- conflicted
+++ resolved
@@ -46,7 +46,6 @@
             hidden_states = [hidden_states]
         else:
             hidden_states = list(hidden_states.split((c + num_micro_batch - 1) // num_micro_batch, dim=1))
-<<<<<<< HEAD
         
         num_micro_batch = len(hidden_states)
         send_req = None
@@ -59,23 +58,15 @@
             recv_queue = []
 
         # filling the pipeline
-=======
-        # logger.info(f"start_idx: {start_idx}, end_idx: {end_idx}")
-        # logger.info(f"num_micro_batch: {len(hidden_states)}")
->>>>>>> 05637580
 
         for idx in range(len(hidden_states)):
             if distri_config.rank > 0:
-<<<<<<< HEAD
                 if not recv_req.is_completed():
                     recv_req.wait()
                 if idx < num_micro_batch - 1:
                     hidden_states[idx+1] = hidden_states[idx+1].contiguous()
                     recv_req = torch.distributed.irecv(hidden_states[idx+1], src=distri_config.rank - 1)
-=======
-                hidden_states[idx] = hidden_states[idx].contiguous()
-                torch.distributed.recv(hidden_states[idx], src=distri_config.rank - 1, tag=idx)
->>>>>>> 05637580
+                    
             for block_idx in range(start_idx, end_idx):
                 block = module.transformer_blocks[block_idx]
                 hidden_states[idx] = block(
@@ -91,7 +82,6 @@
             if distri_config.rank < distri_config.world_size - 1:
                 torch.distributed.isend(hidden_states[idx], dst=distri_config.rank + 1, tag=idx)
             else:
-<<<<<<< HEAD
                 send_req = torch.distributed.isend(
                     hidden_states[idx], 
                     dst=0)
@@ -110,15 +100,6 @@
                 torch.distributed.recv(hidden_states[idx], src=distri_config.world_size - 1)
         if send_req is not None and not send_req.is_completed():
             send_req.wait()
-=======
-                torch.distributed.isend(hidden_states[idx], dst=0, tag=-1)    
-            if distri_config.rank == 0:
-                async_handle.append(torch.distributed.irecv(hidden_states[idx], src=distri_config.world_size - 1, tag=-1))
-
-        for handle in async_handle:
-            if not handle.is_completed():
-                handle.wait()
->>>>>>> 05637580
 
         hidden_states = torch.cat(hidden_states, dim=1)
         return hidden_states
